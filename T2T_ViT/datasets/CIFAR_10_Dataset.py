from typing import Any, Optional, cast
from pathlib import Path

import torch
import torchvision
import matplotlib.pyplot as plt
import numpy as np
import pytorch_lightning as pl
import PIL.Image
import PIL.ImageDraw
from torch.utils.data import random_split, Dataset, DataLoader

import scipy
PROJECT_ROOT = Path(__file__).parent.parent  # Path to the T2T_ViT/ directory.


def apply_masks_to_batch(
    images: torch.Tensor, masks: torch.Tensor, labels: Optional[torch.Tensor] = None
) -> tuple[torch.Tensor, torch.Tensor, torch.Tensor]:
    """Return a batch of masked images, labels, masks (without a num_masks_per_image dimension).

    See `apply_masks()` for details on masking.

    Args:
    - images: shape (B, C, H, W).
    - masks: shape (B, n_masks_per_image, n_players) or (B, n_players).
    - labels: shape (B,).

    Returns (images, labels, masks) where:
    - images: masked to shape (B * n_masks_per_image, C, H, W).
    - masks: reshaped to shape (B * n_masks_per_image, n_players).
    - labels: repeated to shape (B * n_masks_per_image,).
    """
    if len(masks.shape) == 2:
        masks = masks.unsqueeze(dim=1)

    B, n_masks_per_image, n_players = masks.shape

    images_masked = apply_masks(images, masks)

    if labels is not None:
        assert labels.shape == (B,)
        labels = labels.repeat_interleave(n_masks_per_image)
    else:
        labels = torch.zeros((B * n_masks_per_image,), dtype=torch.long)

    masks = masks.view(B * n_masks_per_image, n_players)

    return images_masked, masks, labels


def apply_masks(images: torch.Tensor, masks: torch.Tensor) -> torch.Tensor:
    """Zeroes out masked pixels in images.

    Each mask provides `n_players` booleans (or 0/1 values).
    Images are split into `sqrt(n_players) ✕ sqrt(n_players)` patches.
    Each patch is masked if the corresponding boolean is False/0.

    Args:
    - images: shape (B, C, H, W).
    - masks: shape (B, n_masks_per_image, n_players).
    Returns:
    - shape (B * n_masks_per_image, C, H, W).
    """
    B, C, H, W = images.shape
    B2, n_masks_per_image, n_players = masks.shape
    assert B == B2, f"Expected same batch dim, got {images.shape=} {masks.shape=}"
    assert C in [1, 3], f"Expected 1 or 3 channels, got {images.shape=}"

    mask_H = int(np.round(np.sqrt(n_players)))
    mask_W = mask_H
    assert mask_H * mask_W == n_players, f"{n_players=}, expected a square number."
    masks = masks.view(B, n_masks_per_image, mask_H, mask_W)

    # Upscale masks to image size.
    h_repeats, w_repeats = int(np.ceil(H / mask_H)), int(np.ceil(W / mask_W))
    masks = masks.repeat_interleave(h_repeats, dim=2).repeat_interleave(w_repeats, dim=3)
    masks = masks[:, :, :H, :W]

    masks = masks.unsqueeze(dim=2)  # Add C dimension
    # Masks now have shape (B, n_masks_per_image, 1, H, W)

    images = images.unsqueeze(dim=1)
    # Images now have shape (B, 1, C, H, W)

    images = images * masks
    # Images now have shape (B, n_masks_per_image, C, H, W)

    return images.view(B * n_masks_per_image, C, H, W)


class CIFAR_10_Dataset(Dataset):
    """CIFAR-10 dataset, but returns normalized tensors of shape (224, 224, 3) and masks."""

    normalization = torchvision.transforms.Normalize((0.4914, 0.4822, 0.4465), (0.2023, 0.1994, 0.2010))
    classes = ["plane", "car", "bird", "cat", "deer", "dog", "frog", "horse", "ship", "truck"]

    def __init__(
        self,
        num_players: int,
        num_mask_samples: int,
        paired_mask_samples: bool,
        root_path: Path,
        train: bool = True,
        download: bool = True,
        mode: str = "uniform",
    ):
        """
        Args:
            root_path: Directory with all the images (will be downloaded if not present).
            train: whether to access train or test part of the dataset.
            download: whether to download the dataset if it is not present.
            num_players, num_mask_samples, paired_mask_samples, mode: see generate_mask().
        """
        self.num_players = num_players
        self.num_mask_samples = num_mask_samples
        self.paired_mask_samples = paired_mask_samples
        self.root_path = root_path
        self.shape = (224, 224, 3)
        self.mode = mode
        transform = torchvision.transforms.Compose(
            [
                torchvision.transforms.Resize(self.shape[:2], torchvision.transforms.InterpolationMode.BILINEAR),
                torchvision.transforms.ToTensor(),
                self.normalization,
            ]
        )
        self.dataset = torchvision.datasets.CIFAR10(root=root_path, train=train, download=download, transform=transform)

    @staticmethod
    def generate_masks(
        num_players: int,
        num_mask_samples: int = 1,
        paired_mask_samples: bool = True,
        mode: str = "uniform",
        random_state: Optional[np.random.Generator] = None,
    ) -> np.ndarray:
        """
        Args:
            num_players: the number of players in the coalitional game
            num_mask_samples: the number of masks to generate
            paired_mask_samples: if True, the generated masks are pairs of x and 1-x (num_mask_samples must be even).
            mode: the distribution that the number of masked features follows. ('uniform' or 'shapley')
            random_state: random generator

        Returns:
            int ndarray of shape (num_mask_samples, num_players).

        """
        random_state = random_state or np.random.default_rng()

        num_samples_ = num_mask_samples or 1

        if paired_mask_samples:
            assert num_samples_ % 2 == 0, "'num_samples' must be a multiple of 2 if 'paired' is True"
            num_samples_ = num_samples_ // 2
        else:
            num_samples_ = num_samples_

        if mode == "uniform":
            thresholds = random_state.random((num_samples_, 1))
            masks = (random_state.random((num_samples_, num_players)) > thresholds).astype("int")
        elif mode == "shapley":
            masks = []
            for _ in range(num_samples_):
                probs = (num_players - 1) / (scipy.special.binom(num_players, np.arange(1, num_players - 1)) * \
                                                        np.arange(1, num_players - 1) * \
                                                            (num_players - np.arange(1, num_players - 1)))
                            
                probs = probs / np.sum(probs)
                
                size = random_state.choice(np.arange(1, num_players - 1), p=probs, size=(1,))
                masks_ = np.random.choice(num_players, size)

                all_ones = np.ones((num_players,))
                all_ones[masks_] = 0
                masks.append(all_ones)

<<<<<<< HEAD
            masks = np.array(masks)           
            
=======
            masks = np.array(masks)  
>>>>>>> 235d5576
        else:
            raise ValueError("'mode' must be 'uniform' or 'shapley'")

        if paired_mask_samples:
            masks = np.stack([masks, 1 - masks], axis=1).reshape(num_samples_ * 2, num_players)

        return masks

    def __len__(self) -> int:
        return len(self.dataset)

    def __getitem__(self, idx: int) -> dict:
        image, label = self.dataset[idx]
        masks = self.generate_masks(
            num_players=self.num_players,
            num_mask_samples=self.num_mask_samples,
            paired_mask_samples=self.paired_mask_samples,
            mode=self.mode
        )
        return {"images": image, "labels": label, "masks": masks}

    @classmethod
    def to_image(cls, x: torch.Tensor, scale: float = 1.0, label: Optional[str] = None) -> PIL.Image.Image:
        """Converts a tensor of shape (3, 224, 224) to pillow image, reversing normalization."""
        image = _tensor_to_image(x, scale=scale, mean=cls.normalization.mean, std=cls.normalization.std)
        image = _draw_text(image, label, font_size=int(35 * scale))
        return image

    @classmethod
    def labels_to_strings(cls, labels: list[str] | list[int] | torch.Tensor) -> list[str]:
        """Converts a list of labels to a list of strings."""
        labels = [label.item() if isinstance(label, torch.Tensor) else label for label in labels]  # type: ignore
        return [label if isinstance(label, str) else cls.classes[int(label)] for label in labels]  # type: ignore

    @classmethod
    def to_image_grid(
        cls,
        x: torch.Tensor,
        labels: Optional[list[str] | list[int] | torch.Tensor] = None,
        colors: Optional[list[tuple[int, int, int]]] = None,
        scale: float = 1.0,
        n_columns: int = 8,
    ) -> PIL.Image.Image:
        images = [cls.to_image(x[i], scale=scale) for i in range(len(x))]
        str_labels = cls.labels_to_strings(labels) if labels is not None else None
        return _make_image_grid(
            images, labels=str_labels, colors=colors, font_size=int(35 * scale), n_columns=n_columns
        )


class CIFAR_10_Datamodule(pl.LightningDataModule):
    classes = CIFAR_10_Dataset.classes

    def __init__(
        self,
        num_players: int,
        num_mask_samples: int,
        paired_mask_samples: bool,
        batch_size: int = 32,
        num_workers: int = 2,
        train_mode: str = "uniform",
        val_mode: str = "uniform",
        test_mode: str = "uniform",
    ):
        super().__init__()
        self.num_players = num_players
        self.num_mask_samples = num_mask_samples
        self.paired_mask_samples = paired_mask_samples
        self._dataset_kwargs: dict[str, Any] = dict(
            num_players=num_players,
            num_mask_samples=num_mask_samples,
            paired_mask_samples=paired_mask_samples,
            root_path=PROJECT_ROOT / "data",
            download=False,
        )
        self.batch_size = batch_size
        self.num_workers = num_workers
        self.train_mode = train_mode
        self.val_mode = val_mode
        self.test_mode = test_mode
        self._dataloader_kwargs: dict[str, Any] = dict(batch_size=batch_size, num_workers=num_workers)
        self.prepare_data_per_node = True

    def prepare_data(self) -> None:
        # Instantiate datasets to make sure they exists or to download them.
        CIFAR_10_Dataset(train=True, mode=self.train_mode, **self._dataset_kwargs)
        CIFAR_10_Dataset(train=False, mode=self.test_mode, **self._dataset_kwargs)

    def setup(self, stage: Optional[str] = None) -> None:
        if stage == "fit" or stage is None:
            train_set_full = CIFAR_10_Dataset(train=True, mode=self.train_mode, **self._dataset_kwargs)
            train_set_size = int(len(train_set_full) * 0.9)
            valid_set_size = len(train_set_full) - train_set_size
            self.train, self.validate = random_split(train_set_full, [train_set_size, valid_set_size])
            # Replace self.validate to be the same subset of indices, but use a Dataset with mode=val_mode.
            val_set_full = CIFAR_10_Dataset(train=True, mode=self.val_mode, **self._dataset_kwargs)
            self.validate.dataset = val_set_full

        if stage == "test" or stage is None:
            self.test = CIFAR_10_Dataset(train=False, mode=self.test_mode, **self._dataset_kwargs)

    def train_dataloader(self):
        return DataLoader(self.train, shuffle=True, **self._dataloader_kwargs)

    def val_dataloader(self):
        return DataLoader(self.validate, **self._dataloader_kwargs)

    def test_dataloader(self):
        return DataLoader(self.test, **self._dataloader_kwargs)


def _tensor_to_image(
    x: torch.Tensor, scale: float = 1.0, mean: np.ndarray | float | None = None, std: np.ndarray | float | None = None
) -> PIL.Image.Image:
    """Converts a tensor of shape (C, H, W) to a pillow image, reversing normalization."""
    assert len(x.shape) == 3, f"Expected shape (C, H, W), got {x.shape}"
    C, H, W = x.shape
    assert C in [1, 3], f"Expected 1 or 3 channels, got shape {x.shape}"
    img = x.permute(1, 2, 0).cpu().numpy()  # shape (H, W, C)
    if mean is None or std is None:
        vmin, vmax = img.min(), img.max()
        img = (img - vmin) / (vmax - vmin + 1e-10)
    else:
        img = img * std + mean
    img = np.clip(img * 255, 0, 255).astype("uint8")
    pil_image = PIL.Image.fromarray(img, mode="RGB")
    pil_image = pil_image.resize((int(scale * W), int(scale * H)), PIL.Image.Resampling.NEAREST)
    return pil_image


def _draw_text(
    pil_image: PIL.Image.Image,
    text: Optional[str],
    font_size: int = 20,
    color: tuple[int, int, int] = (255, 255, 255),
    margin: int = 5,
) -> PIL.Image.Image:
    """Draws text on a pillow image."""
    if not text:
        return pil_image
    draw = PIL.ImageDraw.Draw(pil_image)
    draw.text((margin, margin), text, font_size=font_size, fill=color)
    return pil_image


def _make_image_grid(
    images: list[PIL.Image.Image],
    labels: Optional[list[str]] = None,
    colors: Optional[list[tuple[int, int, int]]] = None,
    n_columns: int = 8,
    font_size: int = 19,
    border: int = 1,
    border_color: tuple[int, int, int] = (0, 0, 0),
) -> PIL.Image.Image:
    """Arrange a list of images into a grid image."""
    B = len(images)
    n_rows = int(np.ceil(B / n_columns))
    # Print labels.
    if labels is None:
        labels = [""] * B
    else:
        assert len(labels) == B
    if colors is None:
        colors = [(255, 255, 255)] * B
    else:
        assert len(colors) == B
    images = [_draw_text(img, label, color=c, font_size=font_size) for img, c, label in zip(images, colors, labels)]

    # Paste onto grid.
    # Note that Pillow swaps H and W.
    H, W = max(img.size[1] for img in images), max(img.size[0] for img in images)
    H, W = H + border, W + border
    grid = PIL.Image.new("RGB", (n_columns * W, n_rows * H), color=border_color)
    for i, im in enumerate(images):
        grid.paste(im, ((i % n_columns) * W, (i // n_columns) * H))
    return grid


def _get_heatmaps(
    values: torch.Tensor,
    images_shape: tuple[int, ...],
    vmin: float | None = None,
    vmax: float | None = None,
    scale: float = 0.5,
) -> list[PIL.Image.Image]:
    """
    Args:
    - values: (B, num_players) where num_players is a perfect square.
    - images_shape: (B, C, H, W)

    Returns: list of B images representing values as a heatmap upscaled to (H, W).
    """
    B, num_players = values.shape
    _B, C, H, W = images_shape
    assert B == _B and C == 3, f"Shape mismatch {values.shape=}, {images_shape=}"
    print(f"min={values.min().item():.3f}, max={values.max().item():.3f}")

    mask_H = int(np.round(np.sqrt(num_players)))
    mask_W = mask_H
    assert mask_H * mask_W == num_players, f"{num_players=}, expected a square number."
    values = values.view(B, mask_H, mask_W)

    # Upscale values to image size.
    h_repeats, w_repeats = int(np.ceil(H / mask_H)), int(np.ceil(W / mask_W))
    values = values.repeat_interleave(h_repeats, dim=1).repeat_interleave(w_repeats, dim=2)
    values = values[:, :H, :W]

    # Normalize to 0..1, separately for each of the B images.
    vmin_per_image: torch.Tensor | float
    if vmin is None:
        vmin_per_image = values.min(dim=2, keepdim=True).values.min(dim=1, keepdim=True).values
    else:
        vmin_per_image = vmin
    vmax_per_image: torch.Tensor | float
    if vmax is None:
        vmax_per_image = values.max(dim=2, keepdim=True).values.max(dim=1, keepdim=True).values
    else:
        vmax_per_image = vmax
    values = (values - vmin_per_image) / (vmax_per_image - vmin_per_image + 1e-8)

    color_map = plt.get_cmap("viridis")
    values = cast(torch.Tensor, color_map(values))  # (B, H, W, 4)
    values = values[:, :, :, :3]  # Remove alpha channel
    values = torch.tensor(values).permute(0, 3, 1, 2)  # (B, C, H, W)

    return [_tensor_to_image(v, scale=scale, mean=0, std=1) for v in values]


def get_heatmaps_grid(
    images: torch.Tensor,
    labels: torch.Tensor,
    shap_values: torch.Tensor,
    scale: float = 0.5,
    alpha: float = 0.6
) -> PIL.Image.Image:
    heatmap_grid = _make_image_grid(_get_heatmaps(shap_values, images.shape, scale=scale))
    image_grid = CIFAR_10_Dataset.to_image_grid(images, labels, scale=scale)
    return PIL.Image.blend(image_grid, heatmap_grid, alpha=alpha)<|MERGE_RESOLUTION|>--- conflicted
+++ resolved
@@ -176,12 +176,8 @@
                 all_ones[masks_] = 0
                 masks.append(all_ones)
 
-<<<<<<< HEAD
-            masks = np.array(masks)           
-            
-=======
             masks = np.array(masks)  
->>>>>>> 235d5576
+
         else:
             raise ValueError("'mode' must be 'uniform' or 'shapley'")
 
